--- conflicted
+++ resolved
@@ -17,27 +17,18 @@
 use frame_support::bounded_vec;
 use jsonrpsee::core::{async_trait, RpcResult};
 use log::error;
-<<<<<<< HEAD
-=======
 use mc_rpc_core::types::{
     ContractData, DecryptionInfo, EncryptedInvokeTransactionResult, EncryptedMempoolTransactionResult,
     ProvideDecryptionKeyResult, RpcGetProofInput, RpcGetProofOutput,
 };
->>>>>>> 73d27261
 pub use mc_rpc_core::utils::*;
 use mc_rpc_core::Felt;
 pub use mc_rpc_core::StarknetRpcApiServer;
 use mc_storage::OverrideHandle;
-<<<<<<< HEAD
-use mc_transaction_pool::{ChainApi, Pool};
+use mc_transaction_pool::decryptor::Decryptor;
+use mc_transaction_pool::{ChainApi, ChainApi, EncryptedTransactionPool, Pool, Pool, Txs};
 use mp_felt::Felt252Wrapper;
 use mp_hashers::HasherT;
-use mp_transactions::compute_hash::ComputeTransactionHash;
-use mp_transactions::to_starknet_core_transaction::to_starknet_core_tx;
-use mp_transactions::UserTransaction;
-=======
-use mc_transaction_pool::decryptor::Decryptor;
-use mc_transaction_pool::{ChainApi, EncryptedTransactionPool, Pool, Txs};
 use mp_starknet::crypto::merkle_patricia_tree::merkle_tree::ProofNode;
 use mp_starknet::execution::types::Felt252Wrapper;
 use mp_starknet::traits::hash::HasherT;
@@ -46,7 +37,9 @@
     DeployAccountTransaction, EncryptedInvokeTransaction, InvokeTransaction, RPCTransactionConversionError,
     Transaction as MPTransaction, TxType,
 };
->>>>>>> 73d27261
+use mp_transactions::compute_hash::ComputeTransactionHash;
+use mp_transactions::to_starknet_core_transaction::to_starknet_core_tx;
+use mp_transactions::UserTransaction;
 use pallet_starknet::runtime_api::{ConvertTransactionRuntimeApi, StarknetRuntimeApi};
 use sc_client_api::backend::{Backend, StorageProvider};
 use sc_client_api::BlockBackend;
@@ -863,8 +856,6 @@
         self.filter_events(filter)
     }
 
-<<<<<<< HEAD
-=======
     /// Submit a new declare transaction to be added to the chain
     ///
     /// # Arguments
@@ -933,7 +924,6 @@
         })
     }
 
->>>>>>> 73d27261
     /// Returns a transaction details from it's hash.
     ///
     /// If the transaction is in the transactions pool,
@@ -1257,9 +1247,8 @@
     //     &self,
     //     invoke_tx: InvokeTransaction,
     //     order: u64,
-    // ) -> RpcResult<InvokeTransactionResult> {
-    //     let best_block_hash = self.client.info().best_hash;
-    //     let chain_id = Felt252Wrapper(self.chain_id()?.0);
+    // ) -> RpcResult<InvokeTransactionResult> { let best_block_hash = self.client.info().best_hash; let
+    //   chain_id = Felt252Wrapper(self.chain_id()?.0);
 
     //     let transaction: MPTransaction = invoke_tx.from_invoke(chain_id);
 
