--- conflicted
+++ resolved
@@ -32,12 +32,8 @@
 ], default-features = true }
 mp-block = { workspace = true }
 mp-digest-log = { workspace = true }
-<<<<<<< HEAD
-num-bigint = { workspace = true }
-=======
 mp-starknet = { workspace = true, default-features = true }
 num-bigint = { workspace = true, default-features = false }
->>>>>>> 73d27261
 serde = { workspace = true, default-features = true }
 serde_json = { workspace = true }
 serde_with = { workspace = true }
