// This file is part of Substrate.

// Copyright (C) Parity Technologies (UK) Ltd.
// SPDX-License-Identifier: GPL-3.0-or-later WITH Classpath-exception-2.0

// This program is free software: you can redistribute it and/or modify
// it under the terms of the GNU General Public License as published by
// the Free Software Foundation, either version 3 of the License, or
// (at your option) any later version.

// This program is distributed in the hope that it will be useful,
// but WITHOUT ANY WARRANTY; without even the implied warranty of
// MERCHANTABILITY or FITNESS FOR A PARTICULAR PURPOSE. See the
// GNU General Public License for more details.

// You should have received a copy of the GNU General Public License
// along with this program. If not, see <https://www.gnu.org/licenses/>.

//! Substrate transaction pool implementation.
#![recursion_limit = "256"]
#![warn(missing_docs)]
#![warn(unused_extern_crates)]

mod api;
mod enactment_state;
pub mod error;
mod graph;
mod metrics;
mod revalidation;

use std::collections::{HashMap, HashSet};
use std::pin::Pin;
use std::sync::Arc;
use std::time::Instant;

use async_trait::async_trait;
use enactment_state::{EnactmentAction, EnactmentState};
use futures::channel::oneshot;
use futures::future::{self, ready};
use futures::prelude::*;
pub use graph::base_pool::Limit as PoolLimit;
pub use graph::{ChainApi, Options, Pool, Transaction, ValidatedTransaction};
use graph::{ExtrinsicHash, IsValidator};
use mp_starknet::transaction::types::EncryptedInvokeTransaction;
use parking_lot::Mutex;
use prometheus_endpoint::Registry as PrometheusRegistry;
use sc_transaction_pool_api::error::Error as TxPoolError;
use sc_transaction_pool_api::{
    ChainEvent, ImportNotificationStream, MaintainedTransactionPool, PoolFuture, PoolStatus, ReadyTransactions,
    TransactionFor, TransactionPool, TransactionSource, TransactionStatusStreamFor, TxHash,
};
use sp_blockchain::{HashAndNumber, TreeRoute};
use sp_core::traits::SpawnEssentialNamed;
use sp_runtime::generic::BlockId;
use sp_runtime::traits::{AtLeast32Bit, Block as BlockT, Extrinsic, Header as HeaderT, NumberFor, Zero};

pub use crate::api::FullChainApi;
use crate::metrics::MetricsLink as PrometheusMetrics;

pub(crate) const LOG_TARGET: &str = "txpool";

type BoxedReadyIterator<Hash, Data> =
    Box<dyn ReadyTransactions<Item = Arc<graph::base_pool::Transaction<Hash, Data>>> + Send>;

type ReadyIteratorFor<PoolApi> = BoxedReadyIterator<graph::ExtrinsicHash<PoolApi>, graph::ExtrinsicFor<PoolApi>>;

type PolledIterator<PoolApi> = Pin<Box<dyn Future<Output = ReadyIteratorFor<PoolApi>> + Send>>;

/// A transaction pool for a full node.
pub type FullPool<Block, Client> = BasicPool<FullChainApi<Client, Block>, Block>;

/// epool
#[derive(Debug, Clone)]
pub struct EncryptedPool {
    encrypted_tx_pool: Vec<EncryptedInvokeTransaction>,
    encrypted_tx_pool2: Vec<EncryptedInvokeTransaction>,
<<<<<<< HEAD
=======
    key_received: Vec<bool>,
    key_received2: Vec<bool>,
    decrypted_tx_pool_cnt: usize,
    decrypted_tx_pool_cnt2: usize,
>>>>>>> e3fdc90e
    switch: bool,
}

impl EncryptedPool {
    /// new epool
    pub fn new() -> Self {
<<<<<<< HEAD
        Self { encrypted_tx_pool: [].to_vec(), encrypted_tx_pool2: [].to_vec(), switch: false }
    }

    /// push encrypted tx to encrypted pool
    pub fn push(&mut self, encrypted_invoke_transaction: EncryptedInvokeTransaction) -> usize {
        if self.switch {
            self.encrypted_tx_pool.push(encrypted_invoke_transaction);
            self.encrypted_tx_pool.len()
        } else {
            self.encrypted_tx_pool2.push(encrypted_invoke_transaction);
            self.encrypted_tx_pool2.len()
=======
        Self {
            encrypted_tx_pool: [].to_vec(),
            encrypted_tx_pool2: [].to_vec(),
            key_received: [].to_vec(),
            key_received2: [].to_vec(),
            decrypted_tx_pool_cnt: 0,
            decrypted_tx_pool_cnt2: 0,
            switch: true,
        }
    }

    /// push encrypted tx to encrypted pool
    pub fn set(&mut self, encrypted_invoke_transaction: EncryptedInvokeTransaction) -> usize {
        if self.switch {
            self.encrypted_tx_pool.push(encrypted_invoke_transaction);
            self.key_received.push(false);
            self.encrypted_tx_pool.len() - 1
        } else {
            self.encrypted_tx_pool2.push(encrypted_invoke_transaction);
            self.key_received2.push(false);
            self.encrypted_tx_pool2.len() - 1
>>>>>>> e3fdc90e
        }
    }

    /// get item
    pub fn get(&self, index: usize) -> std::option::Option<&EncryptedInvokeTransaction> {
        if self.switch { self.encrypted_tx_pool.get(index) } else { self.encrypted_tx_pool2.get(index) }
    }

    /// get length
    pub fn len(&self) -> usize {
        if self.switch { self.encrypted_tx_pool.len() } else { self.encrypted_tx_pool2.len() }
    }

<<<<<<< HEAD
=======
    pub fn increase_decrypted_cnt(&mut self) {
        if self.switch {
            self.decrypted_tx_pool_cnt = self.decrypted_tx_pool_cnt + 1
        } else {
            self.decrypted_tx_pool_cnt2 = self.decrypted_tx_pool_cnt2 + 1
        }
    }

    pub fn get_decrypted_cnt(&self) -> usize {
        if self.switch { self.decrypted_tx_pool_cnt } else { self.decrypted_tx_pool_cnt2 }
    }

    pub fn update_key_received(&mut self, index: usize) {
        if self.switch {
            self.key_received[index] = true;
        } else {
            self.key_received2[index] = true;
        }
    }

    pub fn init_tx_pool(&mut self) {
        if self.switch {
            self.encrypted_tx_pool.clear();
            self.decrypted_tx_pool_cnt = 0;
            self.key_received.clear();
        } else {
            self.encrypted_tx_pool.clear();
            self.decrypted_tx_pool_cnt = 0;
            self.key_received2.clear();
        }
    }

    pub fn get_key_received(&self, index: usize) -> bool {
        if self.switch { self.key_received[index] } else { self.key_received2[index] }
    }

>>>>>>> e3fdc90e
    /// toggle pool
    pub fn toggle(&mut self) {
        if self.switch {
            self.switch = false;
        } else {
            self.switch = true;
        }
    }
}

/// Basic implementation of transaction pool that can be customized by providing PoolApi.
pub struct BasicPool<PoolApi, Block>
where
    Block: BlockT,
    PoolApi: graph::ChainApi<Block = Block>,
{
    pool: Arc<graph::Pool<PoolApi>>,
    epool: Arc<Mutex<EncryptedPool>>,
    api: Arc<PoolApi>,
    revalidation_strategy: Arc<Mutex<RevalidationStrategy<NumberFor<Block>>>>,
    revalidation_queue: Arc<revalidation::RevalidationQueue<PoolApi>>,
    ready_poll: Arc<Mutex<ReadyPoll<ReadyIteratorFor<PoolApi>, Block>>>,
    metrics: PrometheusMetrics,
    enactment_state: Arc<Mutex<EnactmentState<Block>>>,
}

struct ReadyPoll<T, Block: BlockT> {
    updated_at: NumberFor<Block>,
    pollers: Vec<(NumberFor<Block>, oneshot::Sender<T>)>,
}

impl<T, Block: BlockT> Default for ReadyPoll<T, Block> {
    fn default() -> Self {
        Self { updated_at: NumberFor::<Block>::zero(), pollers: Default::default() }
    }
}

impl<T, Block: BlockT> ReadyPoll<T, Block> {
    fn new(best_block_number: NumberFor<Block>) -> Self {
        Self { updated_at: best_block_number, pollers: Default::default() }
    }

    fn trigger(&mut self, number: NumberFor<Block>, iterator_factory: impl Fn() -> T) {
        self.updated_at = number;

        let mut idx = 0;
        while idx < self.pollers.len() {
            if self.pollers[idx].0 <= number {
                let poller_sender = self.pollers.swap_remove(idx);
                log::debug!(target: LOG_TARGET, "Sending ready signal at block {}", number);
                let _ = poller_sender.1.send(iterator_factory());
            } else {
                idx += 1;
            }
        }
    }

    fn add(&mut self, number: NumberFor<Block>) -> oneshot::Receiver<T> {
        let (sender, receiver) = oneshot::channel();
        self.pollers.push((number, sender));
        receiver
    }

    fn updated_at(&self) -> NumberFor<Block> {
        self.updated_at
    }
}

/// Type of revalidation.
pub enum RevalidationType {
    /// Light revalidation type.
    ///
    /// During maintenance, transaction pool makes periodic revalidation
    /// of all transactions depending on number of blocks or time passed.
    /// Also this kind of revalidation does not resubmit transactions from
    /// retracted blocks, since it is too expensive.
    Light,

    /// Full revalidation type.
    ///
    /// During maintenance, transaction pool revalidates some fixed amount of
    /// transactions from the pool of valid transactions.
    Full,
}

// /// trait for epool
// pub trait EncryptedMemPool {
//     /// Gets shared reference to the underlying pool.
//     fn epool(&self) -> &Arc<Mutex<EncryptedPool>>;
// }

// impl<PoolApi, Block> EncryptedMemPool for BasicPool<PoolApi, Block>
// where
//     Block: BlockT,
//     PoolApi: 'static + graph::ChainApi<Block = Block>,
// {
//     fn epool(&self) -> &Arc<Mutex<EncryptedPool>> {
//         &(self.epool)
//     }
// }

impl<PoolApi, Block> BasicPool<PoolApi, Block>
where
    Block: BlockT,
    PoolApi: graph::ChainApi<Block = Block> + 'static,
{
    /// Create new basic transaction pool with provided api, for tests.
    pub fn new_test(
        pool_api: Arc<PoolApi>,
        best_block_hash: Block::Hash,
        finalized_hash: Block::Hash,
    ) -> (Self, Pin<Box<dyn Future<Output = ()> + Send>>) {
        let pool = Arc::new(graph::Pool::new(Default::default(), true.into(), pool_api.clone()));
        let epool = Arc::new(Mutex::new(EncryptedPool::new()));
        let (revalidation_queue, background_task) =
            revalidation::RevalidationQueue::new_background(pool_api.clone(), pool.clone());
        (
            Self {
                api: pool_api,
                pool,
                epool,
                revalidation_queue: Arc::new(revalidation_queue),
                revalidation_strategy: Arc::new(Mutex::new(RevalidationStrategy::Always)),
                ready_poll: Default::default(),
                metrics: Default::default(),
                enactment_state: Arc::new(Mutex::new(EnactmentState::new(best_block_hash, finalized_hash))),
            },
            background_task,
        )
    }

    /// Create new basic transaction pool with provided api and custom
    /// revalidation type.
    #[allow(clippy::too_many_arguments)]
    pub fn with_revalidation_type(
        options: graph::Options,
        is_validator: IsValidator,
        pool_api: Arc<PoolApi>,
        prometheus: Option<&PrometheusRegistry>,
        revalidation_type: RevalidationType,
        spawner: impl SpawnEssentialNamed,
        best_block_number: NumberFor<Block>,
        best_block_hash: Block::Hash,
        finalized_hash: Block::Hash,
    ) -> Self {
        let pool = Arc::new(graph::Pool::new(options, is_validator, pool_api.clone()));
        let epool = Arc::new(Mutex::new(EncryptedPool::new()));

        let (revalidation_queue, background_task) = match revalidation_type {
            RevalidationType::Light => (revalidation::RevalidationQueue::new(pool_api.clone(), pool.clone()), None),
            RevalidationType::Full => {
                let (queue, background) =
                    revalidation::RevalidationQueue::new_background(pool_api.clone(), pool.clone());
                (queue, Some(background))
            }
        };

        if let Some(background_task) = background_task {
            spawner.spawn_essential("txpool-background", Some("transaction-pool"), background_task);
        }

        Self {
            api: pool_api,
            pool,
            epool,
            revalidation_queue: Arc::new(revalidation_queue),
            revalidation_strategy: Arc::new(Mutex::new(match revalidation_type {
                RevalidationType::Light => RevalidationStrategy::Light(RevalidationStatus::NotScheduled),
                RevalidationType::Full => RevalidationStrategy::Always,
            })),
            ready_poll: Arc::new(Mutex::new(ReadyPoll::new(best_block_number))),
            metrics: PrometheusMetrics::new(prometheus),
            enactment_state: Arc::new(Mutex::new(EnactmentState::new(best_block_hash, finalized_hash))),
        }
    }

    /// Gets shared reference to the underlying pool.
    pub fn pool(&self) -> &Arc<graph::Pool<PoolApi>> {
        &self.pool
    }

    /// Gets shared reference to the underlying pool.
    pub fn epool(&self) -> &Arc<Mutex<EncryptedPool>> {
        &self.epool
    }

    /// Get access to the underlying api
    pub fn api(&self) -> &PoolApi {
        &self.api
    }
}

impl<PoolApi, Block> TransactionPool for BasicPool<PoolApi, Block>
where
    Block: BlockT,
    PoolApi: 'static + graph::ChainApi<Block = Block>,
{
    type Block = PoolApi::Block;
    type Hash = graph::ExtrinsicHash<PoolApi>;
    type InPoolTransaction = graph::base_pool::Transaction<TxHash<Self>, TransactionFor<Self>>;
    type Error = PoolApi::Error;

    fn submit_at(
        &self,
        at: &BlockId<Self::Block>,
        source: TransactionSource,
        xts: Vec<TransactionFor<Self>>,
    ) -> PoolFuture<Vec<Result<TxHash<Self>, Self::Error>>, Self::Error> {
        let pool = self.pool.clone();
        let at = *at;

        self.metrics.report(|metrics| metrics.submitted_transactions.inc_by(xts.len() as u64));

        async move { pool.submit_at(&at, source, xts).await }.boxed()
    }

    fn submit_one(
        &self,
        at: &BlockId<Self::Block>,
        source: TransactionSource,
        xt: TransactionFor<Self>,
    ) -> PoolFuture<TxHash<Self>, Self::Error> {
        let pool = self.pool.clone();
        let at = *at;

        self.metrics.report(|metrics| metrics.submitted_transactions.inc());

        async move { pool.submit_one(&at, source, xt).await }.boxed()
    }

    fn submit_and_watch(
        &self,
        at: &BlockId<Self::Block>,
        source: TransactionSource,
        xt: TransactionFor<Self>,
    ) -> PoolFuture<Pin<Box<TransactionStatusStreamFor<Self>>>, Self::Error> {
        let at = *at;
        let pool = self.pool.clone();

        self.metrics.report(|metrics| metrics.submitted_transactions.inc());

        async move {
            let watcher = pool.submit_and_watch(&at, source, xt).await?;

            Ok(watcher.into_stream().boxed())
        }
        .boxed()
    }

    fn remove_invalid(&self, hashes: &[TxHash<Self>]) -> Vec<Arc<Self::InPoolTransaction>> {
        let removed = self.pool.validated_pool().remove_invalid(hashes);
        self.metrics.report(|metrics| metrics.validations_invalid.inc_by(removed.len() as u64));
        removed
    }

    fn status(&self) -> PoolStatus {
        self.pool.validated_pool().status()
    }

    fn import_notification_stream(&self) -> ImportNotificationStream<TxHash<Self>> {
        self.pool.validated_pool().import_notification_stream()
    }

    fn hash_of(&self, xt: &TransactionFor<Self>) -> TxHash<Self> {
        self.pool.hash_of(xt)
    }

    fn on_broadcasted(&self, propagations: HashMap<TxHash<Self>, Vec<String>>) {
        self.pool.validated_pool().on_broadcasted(propagations)
    }

    fn ready_transaction(&self, hash: &TxHash<Self>) -> Option<Arc<Self::InPoolTransaction>> {
        self.pool.validated_pool().ready_by_hash(hash)
    }

    fn ready_at(&self, at: NumberFor<Self::Block>) -> PolledIterator<PoolApi> {
        let status = self.status();
        // If there are no transactions in the pool, it is fine to return early.
        //
        // There could be transaction being added because of some re-org happening at the relevant
        // block, but this is relative unlikely.
        if status.ready == 0 && status.future == 0 {
            return async { Box::new(std::iter::empty()) as Box<_> }.boxed();
        }

        if self.ready_poll.lock().updated_at() >= at {
            log::trace!(target: LOG_TARGET, "Transaction pool already processed block  #{}", at);
            let iterator: ReadyIteratorFor<PoolApi> = Box::new(self.pool.validated_pool().ready());
            return async move { iterator }.boxed();
        }

        self.ready_poll
            .lock()
            .add(at)
            .map(|received| {
                received.unwrap_or_else(|e| {
                    log::warn!("Error receiving pending set: {:?}", e);
                    Box::new(std::iter::empty())
                })
            })
            .boxed()
    }

    fn ready(&self) -> ReadyIteratorFor<PoolApi> {
        Box::new(self.pool.validated_pool().ready())
    }
}

impl<Block, Client> FullPool<Block, Client>
where
    Block: BlockT,
    Client: sp_api::ProvideRuntimeApi<Block>
        + sc_client_api::BlockBackend<Block>
        + sc_client_api::blockchain::HeaderBackend<Block>
        + sp_runtime::traits::BlockIdTo<Block>
        + sc_client_api::ExecutorProvider<Block>
        + sc_client_api::UsageProvider<Block>
        + sp_blockchain::HeaderMetadata<Block, Error = sp_blockchain::Error>
        + Send
        + Sync
        + 'static,
    Client::Api: sp_transaction_pool::runtime_api::TaggedTransactionQueue<Block>,
{
    /// Create new basic transaction pool for a full node with the provided api.
    pub fn new_full(
        options: graph::Options,
        is_validator: IsValidator,
        prometheus: Option<&PrometheusRegistry>,
        spawner: impl SpawnEssentialNamed,
        client: Arc<Client>,
    ) -> Arc<Self> {
        let pool_api = Arc::new(FullChainApi::new(client.clone(), prometheus, &spawner));
        let pool = Arc::new(Self::with_revalidation_type(
            options,
            is_validator,
            pool_api,
            prometheus,
            RevalidationType::Full,
            spawner,
            client.usage_info().chain.best_number,
            client.usage_info().chain.best_hash,
            client.usage_info().chain.finalized_hash,
        ));

        // make transaction pool available for off-chain runtime calls.
        client.execution_extensions().register_transaction_pool(&pool);

        pool
    }
}

impl<Block, Client> sc_transaction_pool_api::LocalTransactionPool for BasicPool<FullChainApi<Client, Block>, Block>
where
    Block: BlockT,
    Client: sp_api::ProvideRuntimeApi<Block>
        + sc_client_api::BlockBackend<Block>
        + sc_client_api::blockchain::HeaderBackend<Block>
        + sp_runtime::traits::BlockIdTo<Block>
        + sp_blockchain::HeaderMetadata<Block, Error = sp_blockchain::Error>,
    Client: Send + Sync + 'static,
    Client::Api: sp_transaction_pool::runtime_api::TaggedTransactionQueue<Block>,
{
    type Block = Block;
    type Hash = graph::ExtrinsicHash<FullChainApi<Client, Block>>;
    type Error = <FullChainApi<Client, Block> as graph::ChainApi>::Error;

    fn submit_local(
        &self,
        at: &BlockId<Self::Block>,
        xt: sc_transaction_pool_api::LocalTransactionFor<Self>,
    ) -> Result<Self::Hash, Self::Error> {
        use sp_runtime::traits::SaturatedConversion;
        use sp_runtime::transaction_validity::TransactionValidityError;

        let validity =
            self.api.validate_transaction_blocking(at, TransactionSource::Local, xt.clone())?.map_err(|e| {
                Self::Error::Pool(match e {
                    TransactionValidityError::Invalid(i) => TxPoolError::InvalidTransaction(i),
                    TransactionValidityError::Unknown(u) => TxPoolError::UnknownTransaction(u),
                })
            })?;

        let (hash, bytes) = self.pool.validated_pool().api().hash_and_length(&xt);
        let block_number =
            self.api.block_id_to_number(at)?.ok_or_else(|| error::Error::BlockIdConversion(format!("{:?}", at)))?;

        let validated = ValidatedTransaction::valid_at(
            block_number.saturated_into::<u64>(),
            hash,
            TransactionSource::Local,
            xt,
            bytes,
            validity,
        );

        self.pool.validated_pool().submit(vec![validated]).remove(0)
    }
}

#[cfg_attr(test, derive(Debug))]
enum RevalidationStatus<N> {
    /// The revalidation has never been completed.
    NotScheduled,
    /// The revalidation is scheduled.
    Scheduled(Option<Instant>, Option<N>),
    /// The revalidation is in progress.
    InProgress,
}

enum RevalidationStrategy<N> {
    Always,
    Light(RevalidationStatus<N>),
}

struct RevalidationAction {
    revalidate: bool,
    resubmit: bool,
}

impl<N: Clone + Copy + AtLeast32Bit> RevalidationStrategy<N> {
    pub fn clear(&mut self) {
        if let Self::Light(status) = self {
            status.clear()
        }
    }

    pub fn next(
        &mut self,
        block: N,
        revalidate_time_period: Option<std::time::Duration>,
        revalidate_block_period: Option<N>,
    ) -> RevalidationAction {
        match self {
            Self::Light(status) => RevalidationAction {
                revalidate: status.next_required(block, revalidate_time_period, revalidate_block_period),
                resubmit: false,
            },
            Self::Always => RevalidationAction { revalidate: true, resubmit: true },
        }
    }
}

impl<N: Clone + Copy + AtLeast32Bit> RevalidationStatus<N> {
    /// Called when revalidation is completed.
    pub fn clear(&mut self) {
        *self = Self::NotScheduled;
    }

    /// Returns true if revalidation is required.
    pub fn next_required(
        &mut self,
        block: N,
        revalidate_time_period: Option<std::time::Duration>,
        revalidate_block_period: Option<N>,
    ) -> bool {
        match *self {
            Self::NotScheduled => {
                *self = Self::Scheduled(
                    revalidate_time_period.map(|period| Instant::now() + period),
                    revalidate_block_period.map(|period| block + period),
                );
                false
            }
            Self::Scheduled(revalidate_at_time, revalidate_at_block) => {
                let is_required = revalidate_at_time.map(|at| Instant::now() >= at).unwrap_or(false)
                    || revalidate_at_block.map(|at| block >= at).unwrap_or(false);
                if is_required {
                    *self = Self::InProgress;
                }
                is_required
            }
            Self::InProgress => false,
        }
    }
}

/// Prune the known txs for the given block.
async fn prune_known_txs_for_block<Block: BlockT, Api: graph::ChainApi<Block = Block>>(
    block_hash: Block::Hash,
    api: &Api,
    pool: &graph::Pool<Api>,
) -> Vec<ExtrinsicHash<Api>> {
    let extrinsics = api
        .block_body(block_hash)
        .await
        .unwrap_or_else(|e| {
            log::warn!("Prune known transactions: error request: {}", e);
            None
        })
        .unwrap_or_default();

    let hashes = extrinsics.iter().map(|tx| pool.hash_of(tx)).collect::<Vec<_>>();

    log::trace!(target: LOG_TARGET, "Pruning transactions: {:?}", hashes);

    let header = match api.block_header(block_hash) {
        Ok(Some(h)) => h,
        Ok(None) => {
            log::debug!(target: LOG_TARGET, "Could not find header for {:?}.", block_hash);
            return hashes;
        }
        Err(e) => {
            log::debug!(target: LOG_TARGET, "Error retrieving header for {:?}: {}", block_hash, e);
            return hashes;
        }
    };

    if let Err(e) = pool.prune(&BlockId::Hash(block_hash), &BlockId::hash(*header.parent_hash()), &extrinsics).await {
        log::error!("Cannot prune known in the pool: {}", e);
    }

    hashes
}

impl<PoolApi, Block> BasicPool<PoolApi, Block>
where
    Block: BlockT,
    PoolApi: 'static + graph::ChainApi<Block = Block>,
{
    /// Handles enactment and retraction of blocks, prunes stale transactions
    /// (that have already been enacted) and resubmits transactions that were
    /// retracted.
    async fn handle_enactment(&self, tree_route: TreeRoute<Block>) {
        log::trace!(target: LOG_TARGET, "handle_enactment tree_route: {tree_route:?}");
        let pool = self.pool.clone();
        let api = self.api.clone();

        let (hash, block_number) = match tree_route.last() {
            Some(HashAndNumber { hash, number }) => (hash, number),
            None => {
                log::warn!(target: LOG_TARGET, "Skipping ChainEvent - no last block in tree route {:?}", tree_route,);
                return;
            }
        };

        let next_action = self.revalidation_strategy.lock().next(
            *block_number,
            Some(std::time::Duration::from_secs(60)),
            Some(20u32.into()),
        );

        // We keep track of everything we prune so that later we won't add
        // transactions with those hashes from the retracted blocks.
        let mut pruned_log = HashSet::<ExtrinsicHash<PoolApi>>::new();

        // If there is a tree route, we use this to prune known tx based on the enacted
        // blocks. Before pruning enacted transactions, we inform the listeners about
        // retracted blocks and their transactions. This order is important, because
        // if we enact and retract the same transaction at the same time, we want to
        // send first the retract and than the prune event.
        for retracted in tree_route.retracted() {
            // notify txs awaiting finality that it has been retracted
            pool.validated_pool().on_block_retracted(retracted.hash);
        }

        future::join_all(tree_route.enacted().iter().map(|h| prune_known_txs_for_block(h.hash, &*api, &*pool)))
            .await
            .into_iter()
            .for_each(|enacted_log| {
                pruned_log.extend(enacted_log);
            });

        self.metrics.report(|metrics| metrics.block_transactions_pruned.inc_by(pruned_log.len() as u64));

        if next_action.resubmit {
            let mut resubmit_transactions = Vec::new();

            for retracted in tree_route.retracted() {
                let hash = retracted.hash;

                let block_transactions = api
                    .block_body(hash)
                    .await
                    .unwrap_or_else(|e| {
                        log::warn!("Failed to fetch block body: {}", e);
                        None
                    })
                    .unwrap_or_default()
                    .into_iter()
                    .filter(|tx| tx.is_signed().unwrap_or(true));

                let mut resubmitted_to_report = 0;

                resubmit_transactions.extend(block_transactions.into_iter().filter(|tx| {
                    let tx_hash = pool.hash_of(tx);
                    let contains = pruned_log.contains(&tx_hash);

                    // need to count all transactions, not just filtered, here
                    resubmitted_to_report += 1;

                    if !contains {
                        log::debug!(
                            target: LOG_TARGET,
                            "[{:?}]: Resubmitting from retracted block {:?}",
                            tx_hash,
                            hash,
                        );
                    }
                    !contains
                }));

                self.metrics.report(|metrics| metrics.block_transactions_resubmitted.inc_by(resubmitted_to_report));
            }

            if let Err(e) = pool
                .resubmit_at(
                    &BlockId::Hash(*hash),
                    // These transactions are coming from retracted blocks, we should
                    // simply consider them external.
                    TransactionSource::External,
                    resubmit_transactions,
                )
                .await
            {
                log::debug!(target: LOG_TARGET, "[{:?}] Error re-submitting transactions: {}", hash, e,)
            }
        }

        let extra_pool = pool.clone();
        // After #5200 lands, this arguably might be moved to the
        // handler of "all blocks notification".
        self.ready_poll.lock().trigger(*block_number, move || Box::new(extra_pool.validated_pool().ready()));

        if next_action.revalidate {
            let hashes = pool.validated_pool().ready().map(|tx| tx.hash).collect();
            self.revalidation_queue.revalidate_later(*block_number, hashes).await;

            self.revalidation_strategy.lock().clear();
        }
    }
}

#[async_trait]
impl<PoolApi, Block> MaintainedTransactionPool for BasicPool<PoolApi, Block>
where
    Block: BlockT,
    PoolApi: 'static + graph::ChainApi<Block = Block>,
{
    async fn maintain(&self, event: ChainEvent<Self::Block>) {
        let prev_finalized_block = self.enactment_state.lock().recent_finalized_block();
        let compute_tree_route = |from, to| -> Result<TreeRoute<Block>, String> {
            match self.api.tree_route(from, to) {
                Ok(tree_route) => Ok(tree_route),
                Err(e) => Err(format!("Error occurred while computing tree_route from {from:?} to {to:?}: {e}")),
            }
        };
        let block_id_to_number = |hash| self.api.block_id_to_number(&BlockId::Hash(hash)).map_err(|e| format!("{}", e));

        let result = self.enactment_state.lock().update(&event, &compute_tree_route, &block_id_to_number);

        match result {
            Err(msg) => {
                log::debug!(target: LOG_TARGET, "{msg}");
                self.enactment_state.lock().force_update(&event);
            }
            Ok(EnactmentAction::Skip) => return,
            Ok(EnactmentAction::HandleFinalization) => {}
            Ok(EnactmentAction::HandleEnactment(tree_route)) => {
                self.handle_enactment(tree_route).await;
            }
        };

        if let ChainEvent::Finalized { hash, tree_route } = event {
            log::trace!(
                target: LOG_TARGET,
                "on-finalized enacted: {tree_route:?}, previously finalized: {prev_finalized_block:?}",
            );

            for hash in tree_route.iter().chain(std::iter::once(&hash)) {
                if let Err(e) = self.pool.validated_pool().on_block_finalized(*hash).await {
                    log::warn!(
                        target: LOG_TARGET,
                        "Error occurred while attempting to notify watchers about finalization {}: {}",
                        hash,
                        e
                    )
                }
            }
        }
    }
}

/// Inform the transaction pool about imported and finalized blocks.
pub async fn notification_future<Client, Pool, Block>(client: Arc<Client>, txpool: Arc<Pool>)
where
    Block: BlockT,
    Client: sc_client_api::BlockchainEvents<Block>,
    Pool: MaintainedTransactionPool<Block = Block>,
{
    let import_stream = client.import_notification_stream().filter_map(|n| ready(n.try_into().ok())).fuse();
    let finality_stream = client.finality_notification_stream().map(Into::into).fuse();

    futures::stream::select(import_stream, finality_stream).for_each(|evt| txpool.maintain(evt)).await
}<|MERGE_RESOLUTION|>--- conflicted
+++ resolved
@@ -74,32 +74,16 @@
 pub struct EncryptedPool {
     encrypted_tx_pool: Vec<EncryptedInvokeTransaction>,
     encrypted_tx_pool2: Vec<EncryptedInvokeTransaction>,
-<<<<<<< HEAD
-=======
     key_received: Vec<bool>,
     key_received2: Vec<bool>,
     decrypted_tx_pool_cnt: usize,
     decrypted_tx_pool_cnt2: usize,
->>>>>>> e3fdc90e
     switch: bool,
 }
 
 impl EncryptedPool {
     /// new epool
     pub fn new() -> Self {
-<<<<<<< HEAD
-        Self { encrypted_tx_pool: [].to_vec(), encrypted_tx_pool2: [].to_vec(), switch: false }
-    }
-
-    /// push encrypted tx to encrypted pool
-    pub fn push(&mut self, encrypted_invoke_transaction: EncryptedInvokeTransaction) -> usize {
-        if self.switch {
-            self.encrypted_tx_pool.push(encrypted_invoke_transaction);
-            self.encrypted_tx_pool.len()
-        } else {
-            self.encrypted_tx_pool2.push(encrypted_invoke_transaction);
-            self.encrypted_tx_pool2.len()
-=======
         Self {
             encrypted_tx_pool: [].to_vec(),
             encrypted_tx_pool2: [].to_vec(),
@@ -121,7 +105,6 @@
             self.encrypted_tx_pool2.push(encrypted_invoke_transaction);
             self.key_received2.push(false);
             self.encrypted_tx_pool2.len() - 1
->>>>>>> e3fdc90e
         }
     }
 
@@ -135,8 +118,6 @@
         if self.switch { self.encrypted_tx_pool.len() } else { self.encrypted_tx_pool2.len() }
     }
 
-<<<<<<< HEAD
-=======
     pub fn increase_decrypted_cnt(&mut self) {
         if self.switch {
             self.decrypted_tx_pool_cnt = self.decrypted_tx_pool_cnt + 1
@@ -173,7 +154,6 @@
         if self.switch { self.key_received[index] } else { self.key_received2[index] }
     }
 
->>>>>>> e3fdc90e
     /// toggle pool
     pub fn toggle(&mut self) {
         if self.switch {
