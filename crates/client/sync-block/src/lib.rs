--- conflicted
+++ resolved
@@ -321,10 +321,7 @@
                             SYNC_DB.read("synced_da_block_height".to_string()).parse().unwrap();
                         let start_time = Instant::now();
                         loop {
-<<<<<<< HEAD
-=======
                             thread::sleep(time::Duration::from_millis(1500));
->>>>>>> 1ac6a1f4
                             previous_block_height += 1;
                             let retrieved_from_da = retrieve_from_da(previous_block_height.to_string()).await;
                             match retrieved_from_da {
