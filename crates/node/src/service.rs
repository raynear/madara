--- conflicted
+++ resolved
@@ -256,16 +256,11 @@
 }
 
 /// Builds a new service for a full client.
-<<<<<<< HEAD
 pub fn new_full(
     config: Configuration,
     sealing: Option<Sealing>,
     da_layer: Option<(DaLayer, PathBuf)>,
 ) -> Result<TaskManager, ServiceError> {
-=======
-pub fn new_full(config: Configuration, cli: Cli) -> Result<TaskManager, ServiceError> {
-    let sealing = cli.run.sealing;
->>>>>>> 73d27261
     let build_import_queue =
         if sealing.is_some() { build_manual_seal_import_queue } else { build_aura_grandpa_import_queue };
 
@@ -639,11 +634,7 @@
     ServiceError,
 >;
 
-<<<<<<< HEAD
 pub fn new_chain_ops(config: &mut Configuration) -> ChainOpsResult {
-=======
-pub fn new_chain_ops(mut config: &mut Configuration, cli: &Cli) -> ChainOpsResult {
->>>>>>> 73d27261
     config.keystore = sc_service::config::KeystoreConfig::InMemory;
     let sc_service::PartialComponents { client, backend, import_queue, task_manager, other, .. } =
         new_partial::<_>(config, cli, build_aura_grandpa_import_queue)?;
