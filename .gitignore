# Generated by Cargo
# will have compiled files and executables
**/target/
# These are backup files generated by rustfmt
**/*.rs.bk

.DS_Store

# The cache for docker container dependency
.cargo

# The cache for chain data in container
.local

# direnv cache
.direnv

# Javascript dependencies
**/node_modules/

data

# Artillery reports
benchmarking/reports/*.json

# Python & Cairo env
cairo_venv

# emacs
.dir-locals.el
**/*.emacs

# idea
.idea

<<<<<<< HEAD

=======
# environment
>>>>>>> 854737a9
.env<|MERGE_RESOLUTION|>--- conflicted
+++ resolved
@@ -33,9 +33,4 @@
 # idea
 .idea
 
-<<<<<<< HEAD
-
-=======
-# environment
->>>>>>> 854737a9
 .env